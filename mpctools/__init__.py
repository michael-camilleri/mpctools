--- conflicted
+++ resolved
@@ -13,13 +13,5 @@
 Author: Michael P. J. Camilleri
 """
 
-<<<<<<< HEAD
 __author__ = "Michael P. J. Camilleri"
-__version__ = "0.3.24"
-=======
-__author__ = 'Michael P. J. Camilleri'
-__version__ = "0.4.00"
-
-# Define as an alias
-version = __version__
->>>>>>> 0b56ee59
+__version__ = "0.4.00"